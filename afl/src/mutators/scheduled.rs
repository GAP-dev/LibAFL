use alloc::vec::Vec;
use core::marker::PhantomData;

use crate::inputs::{HasBytesVec, Input};
use crate::mutators::Corpus;
use crate::mutators::*;
use crate::utils::Rand;
use crate::AflError;

<<<<<<< HEAD
pub enum MutationResult {
    Mutated,
    Skipped,
}

// TODO maybe the mutator arg is not needed
/// The generic function type that identifies mutations
type MutationFunction<M, C, I, R> =
    fn(&mut M, &mut R, &C, &mut I) -> Result<MutationResult, AflError>;

pub trait ComposedByMutations<C, I, R>
where
    C: Corpus<I, R>,
    I: Input,
    R: Rand,
{
    /// Get a mutation by index
    fn mutation_by_idx(&self, index: usize) -> MutationFunction<Self, C, I, R>;

    /// Get the number of mutations
    fn mutations_count(&self) -> usize;

    /// Add a mutation
    fn add_mutation(&mut self, mutation: MutationFunction<Self, C, I, R>);
}

=======
>>>>>>> c8bad518
pub trait ScheduledMutator<C, I, R>: Mutator<C, I, R> + ComposedByMutations<C, I, R>
where
    C: Corpus<I, R>,
    I: Input,
    R: Rand,
{
    /// Compute the number of iterations used to apply stacked mutations
    fn iterations(&mut self, rand: &mut R, _input: &I) -> u64 {
        1 << (1 + rand.below(6))
    }

    /// Get the next mutation to apply
    fn schedule(
        &mut self,
        rand: &mut R,
        _input: &I,
    ) -> Result<MutationFunction<Self, C, I, R>, AflError> {
        let count = self.mutations_count() as u64;
        if count == 0 {
            return Err(AflError::Empty("no mutations".into()));
        }
        let idx;
        {
            idx = rand.below(count) as usize;
        }
        Ok(self.mutation_by_idx(idx))
    }

    /// New default implementation for mutate
    /// Implementations must forward mutate() to this method
    fn scheduled_mutate(
        &mut self,
        rand: &mut R,
        corpus: &C,
        input: &mut I,
        _stage_idx: i32,
    ) -> Result<(), AflError> {
        let num = self.iterations(rand, input);
        for _ in 0..num {
            self.schedule(rand, input)?(self, rand, corpus, input)?;
        }
        Ok(())
    }
}

pub struct StdScheduledMutator<C, I, R>
where
    C: Corpus<I, R>,
    I: Input,
    R: Rand,
{
    mutations: Vec<MutationFunction<Self, C, I, R>>,
    max_size: usize,
}

impl<C, I, R> Mutator<C, I, R> for StdScheduledMutator<C, I, R>
where
    C: Corpus<I, R>,
    I: Input,
    R: Rand,
{
    fn mutate(
        &mut self,
        rand: &mut R,
        corpus: &C,
        input: &mut I,
        _stage_idx: i32,
    ) -> Result<(), AflError> {
        self.scheduled_mutate(rand, corpus, input, _stage_idx)
    }
}

impl<C, I, R> ComposedByMutations<C, I, R> for StdScheduledMutator<C, I, R>
where
    C: Corpus<I, R>,
    I: Input,
    R: Rand,
{
    fn mutation_by_idx(&self, index: usize) -> MutationFunction<Self, C, I, R> {
        self.mutations[index]
    }

    fn mutations_count(&self) -> usize {
        self.mutations.len()
    }

    fn add_mutation(&mut self, mutation: MutationFunction<Self, C, I, R>) {
        self.mutations.push(mutation)
    }
}

impl<C, I, R> ScheduledMutator<C, I, R> for StdScheduledMutator<C, I, R>
where
    C: Corpus<I, R>,
    I: Input,
    R: Rand,
{
    // Just use the default methods
}

impl<C, I, R> HasMaxSize for StdScheduledMutator<C, I, R>
where
    C: Corpus<I, R>,
    I: Input,
    R: Rand,
{
<<<<<<< HEAD
    /// Create a new StdScheduledMutator instance without mutations and corpus
    pub fn new() -> Self {
        StdScheduledMutator { mutations: vec![] }
    }

    /// Create a new StdScheduledMutator instance specifying mutations
    pub fn with_mutations(mutations: Vec<MutationFunction<Self, C, I, R>>) -> Self {
        StdScheduledMutator {
            mutations: mutations,
        }
    }
}

/// Bitflip mutation for inputs with a bytes vector
pub fn mutation_bitflip<M, C, I, R>(
    _mutator: &mut M,
    rand: &mut R,
    _corpus: &C,
    input: &mut I,
) -> Result<MutationResult, AflError>
where
    M: Mutator<C, I, R>,
    C: Corpus<I, R>,
    I: Input + HasBytesVec,
    R: Rand,
{
    if input.bytes().len() == 0 {
        Ok(MutationResult::Skipped)
    } else {
        let bit = rand.below((input.bytes().len() << 3) as u64) as usize;
        unsafe {
            // moar speed, no bound check
            *input.bytes_mut().get_unchecked_mut(bit >> 3) ^= (128 >> (bit & 7)) as u8;
        }
        Ok(MutationResult::Mutated)
    }
}

pub fn mutation_byteflip<M, C, I, R>(
    _mutator: &mut M,
    rand: &mut R,
    _corpus: &C,
    input: &mut I,
) -> Result<MutationResult, AflError>
where
    M: Mutator<C, I, R>,
    C: Corpus<I, R>,
    I: Input + HasBytesVec,
    R: Rand,
{
    if input.bytes().len() == 0 {
        Ok(MutationResult::Skipped)
    } else {
        let idx = rand.below(input.bytes().len() as u64) as usize;
        unsafe {
            // moar speed, no bound check
            *input.bytes_mut().get_unchecked_mut(idx) ^= 0xff;
        }
        Ok(MutationResult::Mutated)
    }
}

pub fn mutation_byteinc<M, C, I, R>(
    _mutator: &mut M,
    rand: &mut R,
    _corpus: &C,
    input: &mut I,
) -> Result<MutationResult, AflError>
where
    M: Mutator<C, I, R>,
    C: Corpus<I, R>,
    I: Input + HasBytesVec,
    R: Rand,
{
    if input.bytes().len() == 0 {
        Ok(MutationResult::Skipped)
    } else {
        let idx = rand.below(input.bytes().len() as u64) as usize;
        unsafe {
            // moar speed, no bound check
            *input.bytes_mut().get_unchecked_mut(idx) += 1;
        }
        Ok(MutationResult::Mutated)
    }
}

pub fn mutation_bytedec<M, C, I, R>(
    _mutator: &mut M,
    rand: &mut R,
    _corpus: &C,
    input: &mut I,
) -> Result<MutationResult, AflError>
where
    M: Mutator<C, I, R>,
    C: Corpus<I, R>,
    I: Input + HasBytesVec,
    R: Rand,
{
    if input.bytes().len() == 0 {
        Ok(MutationResult::Skipped)
    } else {
        let idx = rand.below(input.bytes().len() as u64) as usize;
        unsafe {
            // moar speed, no bound check
            *input.bytes_mut().get_unchecked_mut(idx) -= 1;
        }
        Ok(MutationResult::Mutated)
    }
}

pub fn mutation_byteneg<M, C, I, R>(
    _mutator: &mut M,
    rand: &mut R,
    _corpus: &C,
    input: &mut I,
) -> Result<MutationResult, AflError>
=======
    fn max_size(&self) -> usize {
        self.max_size
    }
    fn set_max_size(&mut self, max_size: usize) {
        self.max_size = max_size;
    }
}

impl<C, I, R> StdScheduledMutator<C, I, R>
>>>>>>> c8bad518
where
    C: Corpus<I, R>,
    I: Input,
    R: Rand,
{
    /// Create a new StdScheduledMutator instance without mutations and corpus
    pub fn new() -> Self {
        StdScheduledMutator {
            mutations: vec![],
            max_size: DEFAULT_MAX_SIZE,
        }
    }

    /// Create a new StdScheduledMutator instance specifying mutations
    pub fn with_mutations(mutations: Vec<MutationFunction<Self, C, I, R>>) -> Self {
        StdScheduledMutator {
            mutations: mutations,
            max_size: DEFAULT_MAX_SIZE,
        }
    }
<<<<<<< HEAD

    (first_diff, last_diff)
}

/// Splicing mutator
pub fn mutation_splice<M, C, I, R>(
    _mutator: &mut M,
    rand: &mut R,
    corpus: &C,
    input: &mut I,
) -> Result<MutationResult, AflError>
where
    M: Mutator<C, I, R>,
    C: Corpus<I, R>,
    I: Input + HasBytesVec,
    R: Rand,
{
    // TODO: Don't reuse the current testcase!
    // (We don't want to use the testcase we're already using for splicing)
    let (other_testcase, _) = corpus.random_entry(rand)?;
    // TODO: let other = other_testcase.load_input()?;
    // println!("Input: {:?}, other input: {:?}", input.bytes(), other.bytes());
    let other = match other_testcase.input() {
        Some(i) => i,
        None => return Ok(MutationResult::Skipped), // TODO!!
    };

    let mut counter = 0;
    let (first_diff, last_diff) = loop {
        let (f, l) = locate_diffs(input.bytes(), other.bytes());
        // println!("Diffs were between {} and {}", f, l);
        if f != l && f >= 0 && l >= 2 {
            break (f, l);
        }
        if counter == 3 {
            return Ok(MutationResult::Skipped);
        }
        counter += 1;
    };

    let split_at = rand.between(first_diff as u64, last_diff as u64) as usize;

    // println!("Splicing at {}", split_at);

    input
        .bytes_mut()
        .splice(split_at.., other.bytes()[split_at..].iter().cloned());

    // println!("Splice result: {:?}, input is now: {:?}", split_result, input.bytes());

    Ok(MutationResult::Mutated)
=======
>>>>>>> c8bad518
}

/// Schedule some selected byte level mutations given a ScheduledMutator type
pub struct HavocBytesMutator<SM, C, I, R>
where
    SM: ScheduledMutator<C, I, R>,
    C: Corpus<I, R>,
    I: Input + HasBytesVec,
    R: Rand,
{
    scheduled: SM,
    phantom: PhantomData<(I, R, C)>,
}

impl<SM, C, I, R> Mutator<C, I, R> for HavocBytesMutator<SM, C, I, R>
where
    SM: ScheduledMutator<C, I, R>,
    C: Corpus<I, R>,
    I: Input + HasBytesVec,
    R: Rand,
{
    /// Mutate bytes
    fn mutate(
        &mut self,
        rand: &mut R,
        corpus: &C,
        input: &mut I,
        stage_idx: i32,
    ) -> Result<(), AflError> {
        self.scheduled.mutate(rand, corpus, input, stage_idx)
    }
}

impl<SM, C, I, R> HavocBytesMutator<SM, C, I, R>
where
    SM: ScheduledMutator<C, I, R>,
    C: Corpus<I, R>,
    I: Input + HasBytesVec,
    R: Rand,
{
    /// Create a new HavocBytesMutator instance given a ScheduledMutator to wrap
    pub fn new(mut scheduled: SM) -> Self {
        scheduled.add_mutation(mutation_bitflip);
        scheduled.add_mutation(mutation_splice);
        HavocBytesMutator {
            scheduled: scheduled,
            phantom: PhantomData,
        }
    }
}

impl<C, I, R> HavocBytesMutator<StdScheduledMutator<C, I, R>, C, I, R>
where
    C: Corpus<I, R>,
    I: Input + HasBytesVec,
    R: Rand,
{
    /// Create a new HavocBytesMutator instance wrapping StdScheduledMutator
    pub fn new_default() -> Self {
        let mut scheduled = StdScheduledMutator::<C, I, R>::new();
        scheduled.add_mutation(mutation_bitflip);
        scheduled.add_mutation(mutation_byteflip);
        scheduled.add_mutation(mutation_byteinc);
        scheduled.add_mutation(mutation_bytedec);
        scheduled.add_mutation(mutation_byteneg);

        //scheduled.add_mutation(mutation_bytesexpand);
        scheduled.add_mutation(mutation_bytesdelete);
        scheduled.add_mutation(mutation_bytesdelete);
        scheduled.add_mutation(mutation_bytesdelete);
        scheduled.add_mutation(mutation_bytesdelete);

        scheduled.add_mutation(mutation_bitflip);
        scheduled.add_mutation(mutation_bitflip);
        scheduled.add_mutation(mutation_bitflip);
        scheduled.add_mutation(mutation_bitflip);
        scheduled.add_mutation(mutation_bitflip);
        scheduled.add_mutation(mutation_bitflip);
        scheduled.add_mutation(mutation_bitflip);
        scheduled.add_mutation(mutation_bitflip);
        scheduled.add_mutation(mutation_bitflip);
        scheduled.add_mutation(mutation_bitflip);
        scheduled.add_mutation(mutation_bitflip);
        scheduled.add_mutation(mutation_bitflip);

        scheduled.add_mutation(mutation_splice);
        HavocBytesMutator {
            scheduled: scheduled,
            phantom: PhantomData,
        }
    }
}

#[cfg(test)]
mod tests {
    use crate::inputs::BytesInput;
    use crate::mutators::scheduled::StdScheduledMutator;
    use crate::utils::{Rand, XKCDRand};
    use crate::{
        corpus::{Corpus, InMemoryCorpus, Testcase},
        inputs::HasBytesVec,
    };

    use super::mutation_splice;

    #[test]
    fn test_mut_splice() {
        // With the current impl, seed of 1 will result in a split at pos 2.
        let mut rand = XKCDRand::new();
        let mut corpus: InMemoryCorpus<BytesInput, XKCDRand> = InMemoryCorpus::new();
        corpus.add(Testcase::new(vec!['a' as u8, 'b' as u8, 'c' as u8]).into());
        corpus.add(Testcase::new(vec!['d' as u8, 'e' as u8, 'f' as u8]).into());

        let (testcase, _) = corpus
            .next(&mut rand)
            .expect("Corpus did not contain entries");
        let mut input = testcase.input().as_ref().unwrap().clone();

        rand.set_seed(5);
        let mut mutator = StdScheduledMutator::new();

        mutation_splice(&mut mutator, &mut rand, &mut corpus, &mut input).unwrap();

        #[cfg(feature = "std")]
        println!("{:?}", input.bytes());

        // The pre-seeded rand should have spliced at position 2.
        // TODO: Maybe have a fixed rand for this purpose?
        assert_eq!(input.bytes(), &['a' as u8, 'b' as u8, 'f' as u8])
    }
}<|MERGE_RESOLUTION|>--- conflicted
+++ resolved
@@ -7,35 +7,6 @@
 use crate::utils::Rand;
 use crate::AflError;
 
-<<<<<<< HEAD
-pub enum MutationResult {
-    Mutated,
-    Skipped,
-}
-
-// TODO maybe the mutator arg is not needed
-/// The generic function type that identifies mutations
-type MutationFunction<M, C, I, R> =
-    fn(&mut M, &mut R, &C, &mut I) -> Result<MutationResult, AflError>;
-
-pub trait ComposedByMutations<C, I, R>
-where
-    C: Corpus<I, R>,
-    I: Input,
-    R: Rand,
-{
-    /// Get a mutation by index
-    fn mutation_by_idx(&self, index: usize) -> MutationFunction<Self, C, I, R>;
-
-    /// Get the number of mutations
-    fn mutations_count(&self) -> usize;
-
-    /// Add a mutation
-    fn add_mutation(&mut self, mutation: MutationFunction<Self, C, I, R>);
-}
-
-=======
->>>>>>> c8bad518
 pub trait ScheduledMutator<C, I, R>: Mutator<C, I, R> + ComposedByMutations<C, I, R>
 where
     C: Corpus<I, R>,
@@ -142,124 +113,6 @@
     I: Input,
     R: Rand,
 {
-<<<<<<< HEAD
-    /// Create a new StdScheduledMutator instance without mutations and corpus
-    pub fn new() -> Self {
-        StdScheduledMutator { mutations: vec![] }
-    }
-
-    /// Create a new StdScheduledMutator instance specifying mutations
-    pub fn with_mutations(mutations: Vec<MutationFunction<Self, C, I, R>>) -> Self {
-        StdScheduledMutator {
-            mutations: mutations,
-        }
-    }
-}
-
-/// Bitflip mutation for inputs with a bytes vector
-pub fn mutation_bitflip<M, C, I, R>(
-    _mutator: &mut M,
-    rand: &mut R,
-    _corpus: &C,
-    input: &mut I,
-) -> Result<MutationResult, AflError>
-where
-    M: Mutator<C, I, R>,
-    C: Corpus<I, R>,
-    I: Input + HasBytesVec,
-    R: Rand,
-{
-    if input.bytes().len() == 0 {
-        Ok(MutationResult::Skipped)
-    } else {
-        let bit = rand.below((input.bytes().len() << 3) as u64) as usize;
-        unsafe {
-            // moar speed, no bound check
-            *input.bytes_mut().get_unchecked_mut(bit >> 3) ^= (128 >> (bit & 7)) as u8;
-        }
-        Ok(MutationResult::Mutated)
-    }
-}
-
-pub fn mutation_byteflip<M, C, I, R>(
-    _mutator: &mut M,
-    rand: &mut R,
-    _corpus: &C,
-    input: &mut I,
-) -> Result<MutationResult, AflError>
-where
-    M: Mutator<C, I, R>,
-    C: Corpus<I, R>,
-    I: Input + HasBytesVec,
-    R: Rand,
-{
-    if input.bytes().len() == 0 {
-        Ok(MutationResult::Skipped)
-    } else {
-        let idx = rand.below(input.bytes().len() as u64) as usize;
-        unsafe {
-            // moar speed, no bound check
-            *input.bytes_mut().get_unchecked_mut(idx) ^= 0xff;
-        }
-        Ok(MutationResult::Mutated)
-    }
-}
-
-pub fn mutation_byteinc<M, C, I, R>(
-    _mutator: &mut M,
-    rand: &mut R,
-    _corpus: &C,
-    input: &mut I,
-) -> Result<MutationResult, AflError>
-where
-    M: Mutator<C, I, R>,
-    C: Corpus<I, R>,
-    I: Input + HasBytesVec,
-    R: Rand,
-{
-    if input.bytes().len() == 0 {
-        Ok(MutationResult::Skipped)
-    } else {
-        let idx = rand.below(input.bytes().len() as u64) as usize;
-        unsafe {
-            // moar speed, no bound check
-            *input.bytes_mut().get_unchecked_mut(idx) += 1;
-        }
-        Ok(MutationResult::Mutated)
-    }
-}
-
-pub fn mutation_bytedec<M, C, I, R>(
-    _mutator: &mut M,
-    rand: &mut R,
-    _corpus: &C,
-    input: &mut I,
-) -> Result<MutationResult, AflError>
-where
-    M: Mutator<C, I, R>,
-    C: Corpus<I, R>,
-    I: Input + HasBytesVec,
-    R: Rand,
-{
-    if input.bytes().len() == 0 {
-        Ok(MutationResult::Skipped)
-    } else {
-        let idx = rand.below(input.bytes().len() as u64) as usize;
-        unsafe {
-            // moar speed, no bound check
-            *input.bytes_mut().get_unchecked_mut(idx) -= 1;
-        }
-        Ok(MutationResult::Mutated)
-    }
-}
-
-pub fn mutation_byteneg<M, C, I, R>(
-    _mutator: &mut M,
-    rand: &mut R,
-    _corpus: &C,
-    input: &mut I,
-) -> Result<MutationResult, AflError>
-=======
     fn max_size(&self) -> usize {
         self.max_size
     }
@@ -269,7 +122,6 @@
 }
 
 impl<C, I, R> StdScheduledMutator<C, I, R>
->>>>>>> c8bad518
 where
     C: Corpus<I, R>,
     I: Input,
@@ -290,60 +142,6 @@
             max_size: DEFAULT_MAX_SIZE,
         }
     }
-<<<<<<< HEAD
-
-    (first_diff, last_diff)
-}
-
-/// Splicing mutator
-pub fn mutation_splice<M, C, I, R>(
-    _mutator: &mut M,
-    rand: &mut R,
-    corpus: &C,
-    input: &mut I,
-) -> Result<MutationResult, AflError>
-where
-    M: Mutator<C, I, R>,
-    C: Corpus<I, R>,
-    I: Input + HasBytesVec,
-    R: Rand,
-{
-    // TODO: Don't reuse the current testcase!
-    // (We don't want to use the testcase we're already using for splicing)
-    let (other_testcase, _) = corpus.random_entry(rand)?;
-    // TODO: let other = other_testcase.load_input()?;
-    // println!("Input: {:?}, other input: {:?}", input.bytes(), other.bytes());
-    let other = match other_testcase.input() {
-        Some(i) => i,
-        None => return Ok(MutationResult::Skipped), // TODO!!
-    };
-
-    let mut counter = 0;
-    let (first_diff, last_diff) = loop {
-        let (f, l) = locate_diffs(input.bytes(), other.bytes());
-        // println!("Diffs were between {} and {}", f, l);
-        if f != l && f >= 0 && l >= 2 {
-            break (f, l);
-        }
-        if counter == 3 {
-            return Ok(MutationResult::Skipped);
-        }
-        counter += 1;
-    };
-
-    let split_at = rand.between(first_diff as u64, last_diff as u64) as usize;
-
-    // println!("Splicing at {}", split_at);
-
-    input
-        .bytes_mut()
-        .splice(split_at.., other.bytes()[split_at..].iter().cloned());
-
-    // println!("Splice result: {:?}, input is now: {:?}", split_result, input.bytes());
-
-    Ok(MutationResult::Mutated)
-=======
->>>>>>> c8bad518
 }
 
 /// Schedule some selected byte level mutations given a ScheduledMutator type
