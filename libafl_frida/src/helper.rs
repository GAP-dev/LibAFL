--- conflicted
+++ resolved
@@ -33,7 +33,6 @@
 
 use nix::sys::mman::{mmap, MapFlags, ProtFlags};
 
-<<<<<<< HEAD
 use crate::{asan_rt::AsanRuntime, cmplog_rt::CmpLogRuntime, FridaOptions};
 
 enum CmplogOperandType {
@@ -42,16 +41,11 @@
     Cimm(u64),
     Mem(capstone::RegId, capstone::RegId, i32, u32),
 }
-=======
-use crate::FridaOptions;
-
-use crate::asan_rt::AsanRuntime;
 
 #[cfg(any(target_os = "macos", target_os = "ios"))]
 const ANONYMOUS_FLAG: MapFlags = MapFlags::MAP_ANON;
 #[cfg(not(any(target_os = "macos", target_os = "ios")))]
 const ANONYMOUS_FLAG: MapFlags = MapFlags::MAP_ANONYMOUS;
->>>>>>> 3b2ee4bb
 
 /// An helper that feeds [`FridaInProcessExecutor`] with user-supplied instrumentation
 pub trait FridaHelper<'a> {
